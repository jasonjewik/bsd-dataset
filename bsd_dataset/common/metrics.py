--- conflicted
+++ resolved
@@ -1,10 +1,6 @@
-import torch
-<<<<<<< HEAD
-import numpy as np
-=======
 import pandas as pd
 from scipy import stats
->>>>>>> c94419f1
+import torch
 
 def rmse(y_pred: torch.Tensor, y_true: torch.Tensor, mask: torch.BoolTensor):
     return rmse_ignore_nans(y_pred, y_true, mask)
@@ -26,17 +22,6 @@
     return (masked_y_pred - masked_y_true).square().mean().sqrt().cpu().item()
 
 def bias_ignore_nans(y_pred: torch.Tensor, y_true: torch.Tensor, mask: torch.BoolTensor):
-<<<<<<< HEAD
-    masked_y_true = mask_with_zeros(y_true, mask)
-    masked_y_pred = mask_with_zeros(y_pred, mask)
-    return torch.sum(masked_y_pred - masked_y_true)
-
-def pearsons_r_ignore_nans(y_pred: torch.Tensor, y_true: torch.Tensor, mask: torch.BoolTensor):
-    r = np.corrcoef(y_pred.numpy(), y_true.numpy())
-    r = np.where(np.isnan(r), 0, r).mean()
-    r = torch.tensor(r)
-    return r
-=======
     masked_y_true = y_true[~mask]
     masked_y_pred = y_pred[~mask]
     return (masked_y_pred - masked_y_true).abs().mean().cpu().item()
@@ -44,5 +29,4 @@
 def pearsonr_ignore_nans(y_pred: torch.Tensor, y_true: torch.Tensor, mask: torch.BoolTensor):
     masked_y_true = y_true[~mask]
     masked_y_pred = y_pred[~mask]
-    return stats.pearsonr(masked_y_true.cpu().numpy(), masked_y_pred.cpu().numpy())[0]
->>>>>>> c94419f1
+    return stats.pearsonr(masked_y_true.cpu().numpy(), masked_y_pred.cpu().numpy())[0]