import torch
import pandas as pd

def rmse(y_pred: torch.Tensor, y_true: torch.Tensor, mask: torch.BoolTensor):
    return rmse_ignore_nans(y_pred, y_true, mask)

def bias(y_pred: torch.Tensor, y_true: torch.Tensor, mask: torch.BoolTensor):
    return bias_ignore_nans(y_pred, y_true, mask)

def pearsons_r(y_pred: torch.Tensor, y_true: torch.Tensor, mask: torch.BoolTensor):
    return pearsons_r_ignore_nans(y_pred, y_true, mask)

def mask_with_zeros(t: torch.Tensor, mask: torch.BoolTensor):
    z = torch.zeros_like(t)
    result = torch.where(mask, z, t)
    return result

def rmse_ignore_nans(y_pred: torch.Tensor, y_true: torch.Tensor, mask: torch.BoolTensor):
    mse_loss = torch.nn.MSELoss()
    masked_y_true = mask_with_zeros(y_true, mask)
    masked_y_pred = mask_with_zeros(y_pred, mask)
    return torch.sqrt(mse_loss(masked_y_pred, masked_y_true))

def bias_ignore_nans(y_pred: torch.Tensor, y_true: torch.Tensor, mask: torch.BoolTensor):
    masked_y_true = mask_with_zeros(y_true, mask)
    masked_y_pred = mask_with_zeros(y_pred, mask)
    return torch.sum(y_pred - y_true)

<<<<<<< HEAD
def pearsons_r_ignore_nans(y_pred: torch.Tensor, y_true: torch.Tensor, mask: torch.BoolTensor):
    masked_y_true = mask_with_zeros(y_true, mask)
    masked_y_pred = mask_with_zeros(y_pred, mask)
    y_true_df = pd.DataFrame(masked_y_true)
    y_pred_df = pd.DataFrame(masked_y_pred)    
    r = y_pred_df.corrwith(y_true_df, axis=1).mean()
=======
def pearson_correlation_coefficient(y_pred, y_true):
    if type(y_pred) == np.ndarray:
        y_pred = torch.tensor(y_pred)
    if type(y_true) == np.ndarray:
        y_true = torch.tensor(y_true)
    y_pred = nan_to_num(y_pred, torch.isnan(y_true))
    y_true = nan_to_num(y_true)
    y_pred = pd.DataFrame(y_pred.cpu().flatten(1))
    y_true = pd.DataFrame(y_true.cpu().flatten(1))
    r = y_pred.corrwith(y_true, axis=1).mean()
>>>>>>> 4af0a370
    return r<|MERGE_RESOLUTION|>--- conflicted
+++ resolved
@@ -26,23 +26,10 @@
     masked_y_pred = mask_with_zeros(y_pred, mask)
     return torch.sum(y_pred - y_true)
 
-<<<<<<< HEAD
 def pearsons_r_ignore_nans(y_pred: torch.Tensor, y_true: torch.Tensor, mask: torch.BoolTensor):
     masked_y_true = mask_with_zeros(y_true, mask)
     masked_y_pred = mask_with_zeros(y_pred, mask)
-    y_true_df = pd.DataFrame(masked_y_true)
-    y_pred_df = pd.DataFrame(masked_y_pred)    
+    y_true_df = pd.DataFrame(masked_y_true.cpu().flatten(1))
+    y_pred_df = pd.DataFrame(masked_y_pred.cpu().flatten(1))    
     r = y_pred_df.corrwith(y_true_df, axis=1).mean()
-=======
-def pearson_correlation_coefficient(y_pred, y_true):
-    if type(y_pred) == np.ndarray:
-        y_pred = torch.tensor(y_pred)
-    if type(y_true) == np.ndarray:
-        y_true = torch.tensor(y_true)
-    y_pred = nan_to_num(y_pred, torch.isnan(y_true))
-    y_true = nan_to_num(y_true)
-    y_pred = pd.DataFrame(y_pred.cpu().flatten(1))
-    y_true = pd.DataFrame(y_true.cpu().flatten(1))
-    r = y_pred.corrwith(y_true, axis=1).mean()
->>>>>>> 4af0a370
     return r